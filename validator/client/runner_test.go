package client

import (
	"context"
	"errors"
	"testing"
	"time"

	types "github.com/farazdagi/prysm-shared-types"
	"github.com/prysmaticlabs/prysm/shared/featureconfig"
	"github.com/prysmaticlabs/prysm/shared/testutil/assert"
	"github.com/prysmaticlabs/prysm/shared/testutil/require"
	logTest "github.com/sirupsen/logrus/hooks/test"
)

func cancelledContext() context.Context {
	ctx, cancel := context.WithCancel(context.Background())
	cancel()
	return ctx
}

func TestCancelledContext_CleansUpValidator(t *testing.T) {
	v := &FakeValidator{}
	run(cancelledContext(), v)
	assert.Equal(t, true, v.DoneCalled, "Expected Done() to be called")
}

func TestCancelledContext_WaitsForChainStart(t *testing.T) {
	v := &FakeValidator{}
	run(cancelledContext(), v)
	assert.Equal(t, true, v.WaitForChainStartCalled, "Expected WaitForChainStart() to be called")
}

func TestCancelledContext_WaitsForSynced(t *testing.T) {
	cfg := &featureconfig.Flags{
		WaitForSynced: true,
	}
	reset := featureconfig.InitWithReset(cfg)
	defer reset()
	v := &FakeValidator{}
	run(cancelledContext(), v)
	assert.Equal(t, true, v.WaitForSyncedCalled, "Expected WaitForSynced() to be called")
}

func TestCancelledContext_WaitsForActivation(t *testing.T) {
	v := &FakeValidator{}
	run(cancelledContext(), v)
	assert.Equal(t, true, v.WaitForActivationCalled, "Expected WaitForActivation() to be called")
}

func TestCancelledContext_ChecksSlasherReady(t *testing.T) {
	v := &FakeValidator{}
	cfg := &featureconfig.Flags{
		SlasherProtection: true,
	}
	reset := featureconfig.InitWithReset(cfg)
	defer reset()
	run(cancelledContext(), v)
	assert.Equal(t, true, v.SlasherReadyCalled, "Expected SlasherReady() to be called")
}

func TestUpdateDuties_NextSlot(t *testing.T) {
	v := &FakeValidator{}
	ctx, cancel := context.WithCancel(context.Background())

	slot := types.Slot(55)
	ticker := make(chan types.Slot)
	v.NextSlotRet = ticker
	go func() {
		ticker <- slot

		cancel()
	}()

	run(ctx, v)

	require.Equal(t, true, v.UpdateDutiesCalled, "Expected UpdateAssignments(%d) to be called", slot)
	assert.Equal(t, uint64(slot), v.UpdateDutiesArg1, "UpdateAssignments was called with wrong argument")
}

func TestUpdateDuties_HandlesError(t *testing.T) {
	hook := logTest.NewGlobal()
	v := &FakeValidator{}
	ctx, cancel := context.WithCancel(context.Background())

	slot := types.Slot(55)
	ticker := make(chan types.Slot)
	v.NextSlotRet = ticker
	go func() {
		ticker <- slot

		cancel()
	}()
	v.UpdateDutiesRet = errors.New("bad")

	run(ctx, v)

	require.LogsContain(t, hook, "Failed to update assignments")
}

func TestRoleAt_NextSlot(t *testing.T) {
	v := &FakeValidator{}
	ctx, cancel := context.WithCancel(context.Background())

	slot := types.Slot(55)
	ticker := make(chan types.Slot)
	v.NextSlotRet = ticker
	go func() {
		ticker <- slot

		cancel()
	}()

	run(ctx, v)

	require.Equal(t, true, v.RoleAtCalled, "Expected RoleAt(%d) to be called", slot)
	assert.Equal(t, uint64(slot), v.RoleAtArg1, "RoleAt called with the wrong arg")
}

func TestAttests_NextSlot(t *testing.T) {
	v := &FakeValidator{}
	ctx, cancel := context.WithCancel(context.Background())

	slot := types.Slot(55)
	ticker := make(chan types.Slot)
	v.NextSlotRet = ticker
	v.RolesAtRet = []ValidatorRole{roleAttester}
	go func() {
		ticker <- slot

		cancel()
	}()
	timer := time.NewTimer(200 * time.Millisecond)
	run(ctx, v)
	<-timer.C
	require.Equal(t, true, v.AttestToBlockHeadCalled, "SubmitAttestation(%d) was not called", slot)
	assert.Equal(t, uint64(slot), v.AttestToBlockHeadArg1, "SubmitAttestation was called with wrong arg")
}

func TestProposes_NextSlot(t *testing.T) {
	v := &FakeValidator{}
	ctx, cancel := context.WithCancel(context.Background())

	slot := types.Slot(55)
	ticker := make(chan types.Slot)
	v.NextSlotRet = ticker
	v.RolesAtRet = []ValidatorRole{roleProposer}
	go func() {
		ticker <- slot

		cancel()
	}()
	timer := time.NewTimer(200 * time.Millisecond)
	run(ctx, v)
	<-timer.C
	require.Equal(t, true, v.ProposeBlockCalled, "ProposeBlock(%d) was not called", slot)
	assert.Equal(t, uint64(slot), v.ProposeBlockArg1, "ProposeBlock was called with wrong arg")
}

func TestBothProposesAndAttests_NextSlot(t *testing.T) {
	v := &FakeValidator{}
	ctx, cancel := context.WithCancel(context.Background())

	slot := types.Slot(55)
	ticker := make(chan types.Slot)
	v.NextSlotRet = ticker
	v.RolesAtRet = []ValidatorRole{roleAttester, roleProposer}
	go func() {
		ticker <- slot

		cancel()
	}()
	timer := time.NewTimer(200 * time.Millisecond)
	run(ctx, v)
	<-timer.C
	require.Equal(t, true, v.AttestToBlockHeadCalled, "SubmitAttestation(%d) was not called", slot)
	assert.Equal(t, uint64(slot), v.AttestToBlockHeadArg1, "SubmitAttestation was called with wrong arg")
	require.Equal(t, true, v.ProposeBlockCalled, "ProposeBlock(%d) was not called", slot)
<<<<<<< HEAD
	assert.Equal(t, uint64(slot), v.ProposeBlockArg1, "ProposeBlock was called with wrong arg")
=======
	assert.Equal(t, slot, v.ProposeBlockArg1, "ProposeBlock was called with wrong arg")
}

func TestAllValidatorsAreExited_NextSlot(t *testing.T) {
	v := &FakeValidator{}
	ctx, cancel := context.WithCancel(context.WithValue(context.Background(), allValidatorsAreExitedCtxKey, true))
	hook := logTest.NewGlobal()

	slot := uint64(55)
	ticker := make(chan uint64)
	v.NextSlotRet = ticker
	go func() {
		ticker <- slot

		cancel()
	}()
	run(ctx, v)
	assert.LogsContain(t, hook, "All validators are exited")
>>>>>>> 1c5d533c
}<|MERGE_RESOLUTION|>--- conflicted
+++ resolved
@@ -176,10 +176,7 @@
 	require.Equal(t, true, v.AttestToBlockHeadCalled, "SubmitAttestation(%d) was not called", slot)
 	assert.Equal(t, uint64(slot), v.AttestToBlockHeadArg1, "SubmitAttestation was called with wrong arg")
 	require.Equal(t, true, v.ProposeBlockCalled, "ProposeBlock(%d) was not called", slot)
-<<<<<<< HEAD
 	assert.Equal(t, uint64(slot), v.ProposeBlockArg1, "ProposeBlock was called with wrong arg")
-=======
-	assert.Equal(t, slot, v.ProposeBlockArg1, "ProposeBlock was called with wrong arg")
 }
 
 func TestAllValidatorsAreExited_NextSlot(t *testing.T) {
@@ -197,5 +194,4 @@
 	}()
 	run(ctx, v)
 	assert.LogsContain(t, hook, "All validators are exited")
->>>>>>> 1c5d533c
 }