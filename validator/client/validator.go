--- conflicted
+++ resolved
@@ -528,11 +528,7 @@
 		}
 		attestingPubKeys = append(attestingPubKeys, bytesutil.ToBytes48(duty.PublicKey))
 	}
-<<<<<<< HEAD
-	attHistoryByPubKey, err := v.db.AttestationHistoryNewForPubKeys(ctx, attestingPubKeys)
-=======
 	attHistoryByPubKey, err := v.db.AttestationHistoryForPubKeysV2(ctx, attestingPubKeys)
->>>>>>> 78d0a431
 	if err != nil {
 		return errors.Wrap(err, "could not get attester history")
 	}
@@ -545,11 +541,7 @@
 // SaveProtections saves the attestation information currently in validator state.
 func (v *validator) SaveProtections(ctx context.Context) error {
 	v.attesterHistoryByPubKeyLock.RLock()
-<<<<<<< HEAD
-	if err := v.db.SaveAttestationHistoryNewForPubKeys(ctx, v.attesterHistoryByPubKey); err != nil {
-=======
 	if err := v.db.SaveAttestationHistoryForPubKeysV2(ctx, v.attesterHistoryByPubKey); err != nil {
->>>>>>> 78d0a431
 		return errors.Wrap(err, "could not save attester history to DB")
 	}
 	v.attesterHistoryByPubKeyLock.RUnlock()
