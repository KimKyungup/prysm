// Package rpc defines a gRPC server implementing the eth2 API as needed
// by validator clients and consumers of chain data.
package rpc

import (
	"context"
	"fmt"
	"net"
	"sync"

	"github.com/prysmaticlabs/prysm/beacon-chain/rpc/beaconv1"

	middleware "github.com/grpc-ecosystem/go-grpc-middleware"
	recovery "github.com/grpc-ecosystem/go-grpc-middleware/recovery"
	grpc_opentracing "github.com/grpc-ecosystem/go-grpc-middleware/tracing/opentracing"
	grpc_prometheus "github.com/grpc-ecosystem/go-grpc-prometheus"
	ethpbv1 "github.com/prysmaticlabs/ethereumapis/eth/v1"
	ethpb "github.com/prysmaticlabs/ethereumapis/eth/v1alpha1"
	"github.com/prysmaticlabs/prysm/beacon-chain/blockchain"
	"github.com/prysmaticlabs/prysm/beacon-chain/cache"
	"github.com/prysmaticlabs/prysm/beacon-chain/cache/depositcache"
	blockfeed "github.com/prysmaticlabs/prysm/beacon-chain/core/feed/block"
	opfeed "github.com/prysmaticlabs/prysm/beacon-chain/core/feed/operation"
	statefeed "github.com/prysmaticlabs/prysm/beacon-chain/core/feed/state"
	"github.com/prysmaticlabs/prysm/beacon-chain/db"
	"github.com/prysmaticlabs/prysm/beacon-chain/operations/attestations"
	"github.com/prysmaticlabs/prysm/beacon-chain/operations/slashings"
	"github.com/prysmaticlabs/prysm/beacon-chain/operations/voluntaryexits"
	"github.com/prysmaticlabs/prysm/beacon-chain/p2p"
	"github.com/prysmaticlabs/prysm/beacon-chain/powchain"
	"github.com/prysmaticlabs/prysm/beacon-chain/rpc/beacon"
	"github.com/prysmaticlabs/prysm/beacon-chain/rpc/debug"
	"github.com/prysmaticlabs/prysm/beacon-chain/rpc/node"
	"github.com/prysmaticlabs/prysm/beacon-chain/rpc/validator"
	"github.com/prysmaticlabs/prysm/beacon-chain/state/stategen"
	chainSync "github.com/prysmaticlabs/prysm/beacon-chain/sync"
	pbp2p "github.com/prysmaticlabs/prysm/proto/beacon/p2p/v1"
	pbrpc "github.com/prysmaticlabs/prysm/proto/beacon/rpc/v1"
	"github.com/prysmaticlabs/prysm/shared/featureconfig"
	"github.com/prysmaticlabs/prysm/shared/params"
	"github.com/prysmaticlabs/prysm/shared/traceutil"
	"github.com/sirupsen/logrus"
	"go.opencensus.io/plugin/ocgrpc"
	"google.golang.org/grpc"
	"google.golang.org/grpc/credentials"
	"google.golang.org/grpc/peer"
	"google.golang.org/grpc/reflection"
)

const attestationBufferSize = 100

var log logrus.FieldLogger

func init() {
	log = logrus.WithField("prefix", "rpc")
}

// Service defining an RPC server for a beacon node.
type Service struct {
	beaconDB                db.HeadAccessDatabase
	chainInfoFetcher        blockchain.ChainInfoFetcher
	headFetcher             blockchain.HeadFetcher
	forkFetcher             blockchain.ForkFetcher
	finalizationFetcher     blockchain.FinalizationFetcher
	genesisTimeFetcher      blockchain.TimeFetcher
	genesisFetcher          blockchain.GenesisFetcher
	attestationReceiver     blockchain.AttestationReceiver
	blockReceiver           blockchain.BlockReceiver
	powChainService         powchain.Chain
	chainStartFetcher       powchain.ChainStartFetcher
	mockEth1Votes           bool
	enableDebugRPCEndpoints bool
	attestationsPool        attestations.Pool
	exitPool                *voluntaryexits.Pool
	slashingsPool           *slashings.Pool
	syncService             chainSync.Checker
	host                    string
	port                    string
	listener                net.Listener
	withCert                string
	withKey                 string
	grpcServer              *grpc.Server
	canonicalStateChan      chan *pbp2p.BeaconState
	incomingAttestation     chan *ethpb.Attestation
	credentialError         error
	p2p                     p2p.Broadcaster
	peersFetcher            p2p.PeersProvider
	peerManager             p2p.PeerManager
	depositFetcher          depositcache.DepositFetcher
	pendingDepositFetcher   depositcache.PendingDepositsFetcher
	stateNotifier           statefeed.Notifier
	blockNotifier           blockfeed.Notifier
	operationNotifier       opfeed.Notifier
	stateGen                *stategen.State
	connectedRPCClients     map[net.Addr]bool
	clientConnectionLock    sync.Mutex
}

// Config options for the beacon node RPC server.
type Config struct {
	Host                    string
	Port                    string
	CertFlag                string
	KeyFlag                 string
	BeaconDB                db.HeadAccessDatabase
	ChainInfoFetcher        blockchain.ChainInfoFetcher
	HeadFetcher             blockchain.HeadFetcher
	ForkFetcher             blockchain.ForkFetcher
	FinalizationFetcher     blockchain.FinalizationFetcher
	AttestationReceiver     blockchain.AttestationReceiver
	BlockReceiver           blockchain.BlockReceiver
	POWChainService         powchain.Chain
	ChainStartFetcher       powchain.ChainStartFetcher
	GenesisTimeFetcher      blockchain.TimeFetcher
	GenesisFetcher          blockchain.GenesisFetcher
	EnableDebugRPCEndpoints bool
	MockEth1Votes           bool
	AttestationsPool        attestations.Pool
	ExitPool                *voluntaryexits.Pool
	SlashingsPool           *slashings.Pool
	SyncService             chainSync.Checker
	Broadcaster             p2p.Broadcaster
	PeersFetcher            p2p.PeersProvider
	PeerManager             p2p.PeerManager
	DepositFetcher          depositcache.DepositFetcher
	PendingDepositFetcher   depositcache.PendingDepositsFetcher
	StateNotifier           statefeed.Notifier
	BlockNotifier           blockfeed.Notifier
	OperationNotifier       opfeed.Notifier
	StateGen                *stategen.State
}

// NewService instantiates a new RPC service instance that will
// be registered into a running beacon node.
func NewService(cfg *Config) *Service {
	return &Service{
		beaconDB:                cfg.BeaconDB,
		chainInfoFetcher:        cfg.ChainInfoFetcher,
		headFetcher:             cfg.HeadFetcher,
		forkFetcher:             cfg.ForkFetcher,
		finalizationFetcher:     cfg.FinalizationFetcher,
		genesisTimeFetcher:      cfg.GenesisTimeFetcher,
		genesisFetcher:          cfg.GenesisFetcher,
		attestationReceiver:     cfg.AttestationReceiver,
		blockReceiver:           cfg.BlockReceiver,
		p2p:                     cfg.Broadcaster,
		peersFetcher:            cfg.PeersFetcher,
		peerManager:             cfg.PeerManager,
		powChainService:         cfg.POWChainService,
		chainStartFetcher:       cfg.ChainStartFetcher,
		mockEth1Votes:           cfg.MockEth1Votes,
		attestationsPool:        cfg.AttestationsPool,
		exitPool:                cfg.ExitPool,
		slashingsPool:           cfg.SlashingsPool,
		syncService:             cfg.SyncService,
		host:                    cfg.Host,
		port:                    cfg.Port,
		withCert:                cfg.CertFlag,
		withKey:                 cfg.KeyFlag,
		depositFetcher:          cfg.DepositFetcher,
		pendingDepositFetcher:   cfg.PendingDepositFetcher,
		canonicalStateChan:      make(chan *pbp2p.BeaconState, params.BeaconConfig().DefaultBufferSize),
		incomingAttestation:     make(chan *ethpb.Attestation, params.BeaconConfig().DefaultBufferSize),
		stateNotifier:           cfg.StateNotifier,
		blockNotifier:           cfg.BlockNotifier,
		operationNotifier:       cfg.OperationNotifier,
		stateGen:                cfg.StateGen,
		enableDebugRPCEndpoints: cfg.EnableDebugRPCEndpoints,
		connectedRPCClients:     make(map[net.Addr]bool),
	}
}

// Start the gRPC server.
func (s *Service) Start(ctx context.Context) {
	address := fmt.Sprintf("%s:%s", s.host, s.port)
	lis, err := net.Listen("tcp", address)
	if err != nil {
		log.Errorf("Could not listen to port in Start() %s: %v", address, err)
	}
	s.listener = lis
	log.WithField("address", address).Info("RPC-API listening on port")

	opts := []grpc.ServerOption{
		grpc.StatsHandler(&ocgrpc.ServerHandler{}),
		grpc.StreamInterceptor(middleware.ChainStreamServer(
			recovery.StreamServerInterceptor(
				recovery.WithRecoveryHandlerContext(traceutil.RecoveryHandlerFunc),
			),
			grpc_prometheus.StreamServerInterceptor,
			grpc_opentracing.StreamServerInterceptor(),
			s.validatorStreamConnectionInterceptor,
		)),
		grpc.UnaryInterceptor(middleware.ChainUnaryServer(
			recovery.UnaryServerInterceptor(
				recovery.WithRecoveryHandlerContext(traceutil.RecoveryHandlerFunc),
			),
			grpc_prometheus.UnaryServerInterceptor,
			grpc_opentracing.UnaryServerInterceptor(),
			s.validatorUnaryConnectionInterceptor,
		)),
	}
	grpc_prometheus.EnableHandlingTimeHistogram()
	if s.withCert != "" && s.withKey != "" {
		creds, err := credentials.NewServerTLSFromFile(s.withCert, s.withKey)
		if err != nil {
			log.WithError(err).Fatal("Could not load TLS keys")
		}
		opts = append(opts, grpc.Creds(creds))
	} else {
		log.Warn("You are using an insecure gRPC server. If you are running your beacon node and " +
			"validator on the same machines, you can ignore this message. If you want to know " +
			"how to enable secure connections, see: https://docs.prylabs.network/docs/prysm-usage/secure-grpc")
	}
	s.grpcServer = grpc.NewServer(opts...)

	validatorServer := &validator.Server{
		Ctx:                    ctx,
		BeaconDB:               s.beaconDB,
		AttestationCache:       cache.NewAttestationCache(),
		AttPool:                s.attestationsPool,
		ExitPool:               s.exitPool,
		HeadFetcher:            s.headFetcher,
		ForkFetcher:            s.forkFetcher,
		FinalizationFetcher:    s.finalizationFetcher,
		GenesisTimeFetcher:     s.genesisTimeFetcher,
		CanonicalStateChan:     s.canonicalStateChan,
		BlockFetcher:           s.powChainService,
		DepositFetcher:         s.depositFetcher,
		ChainStartFetcher:      s.chainStartFetcher,
		Eth1InfoFetcher:        s.powChainService,
		SyncChecker:            s.syncService,
		StateNotifier:          s.stateNotifier,
		BlockNotifier:          s.blockNotifier,
		OperationNotifier:      s.operationNotifier,
		P2P:                    s.p2p,
		BlockReceiver:          s.blockReceiver,
		MockEth1Votes:          s.mockEth1Votes,
		Eth1BlockFetcher:       s.powChainService,
		PendingDepositsFetcher: s.pendingDepositFetcher,
		SlashingsPool:          s.slashingsPool,
		StateGen:               s.stateGen,
	}
	nodeServer := &node.Server{
		BeaconDB:           s.beaconDB,
		Server:             s.grpcServer,
		SyncChecker:        s.syncService,
		GenesisTimeFetcher: s.genesisTimeFetcher,
		PeersFetcher:       s.peersFetcher,
		PeerManager:        s.peerManager,
		GenesisFetcher:     s.genesisFetcher,
	}
	beaconChainServer := &beacon.Server{
		Ctx:                         ctx,
		BeaconDB:                    s.beaconDB,
		AttestationsPool:            s.attestationsPool,
		SlashingsPool:               s.slashingsPool,
		HeadFetcher:                 s.headFetcher,
		FinalizationFetcher:         s.finalizationFetcher,
		ChainStartFetcher:           s.chainStartFetcher,
		DepositFetcher:              s.depositFetcher,
		BlockFetcher:                s.powChainService,
		CanonicalStateChan:          s.canonicalStateChan,
		GenesisTimeFetcher:          s.genesisTimeFetcher,
		StateNotifier:               s.stateNotifier,
		BlockNotifier:               s.blockNotifier,
		AttestationNotifier:         s.operationNotifier,
		Broadcaster:                 s.p2p,
		StateGen:                    s.stateGen,
		SyncChecker:                 s.syncService,
		ReceivedAttestationsBuffer:  make(chan *ethpb.Attestation, attestationBufferSize),
		CollectedAttestationsBuffer: make(chan []*ethpb.Attestation, attestationBufferSize),
	}
	beaconChainServerV1 := &beaconv1.Server{
		Ctx:                 ctx,
		BeaconDB:            s.beaconDB,
		AttestationsPool:    s.attestationsPool,
		SlashingsPool:       s.slashingsPool,
		ChainInfoFetcher:    s.chainInfoFetcher,
		ChainStartFetcher:   s.chainStartFetcher,
		DepositFetcher:      s.depositFetcher,
		BlockFetcher:        s.powChainService,
		CanonicalStateChan:  s.canonicalStateChan,
		GenesisTimeFetcher:  s.genesisTimeFetcher,
		StateNotifier:       s.stateNotifier,
		BlockNotifier:       s.blockNotifier,
		AttestationNotifier: s.operationNotifier,
		Broadcaster:         s.p2p,
		StateGen:            s.stateGen,
		SyncChecker:         s.syncService,
	}
	ethpb.RegisterNodeServer(s.grpcServer, nodeServer)
	ethpb.RegisterBeaconChainServer(s.grpcServer, beaconChainServer)
	ethpbv1.RegisterBeaconChainServer(s.grpcServer, beaconChainServerV1)
	if s.enableDebugRPCEndpoints {
		log.Info("Enabled debug RPC endpoints")
		debugServer := &debug.Server{
			GenesisTimeFetcher: s.genesisTimeFetcher,
			BeaconDB:           s.beaconDB,
			StateGen:           s.stateGen,
			HeadFetcher:        s.headFetcher,
			PeerManager:        s.peerManager,
			PeersFetcher:       s.peersFetcher,
		}
		pbrpc.RegisterDebugServer(s.grpcServer, debugServer)
	}
	ethpb.RegisterBeaconNodeValidatorServer(s.grpcServer, validatorServer)

	// Register reflection service on gRPC server.
	reflection.Register(s.grpcServer)

	go func() {
		if s.listener != nil {
			if err := s.grpcServer.Serve(s.listener); err != nil {
				log.Errorf("Could not serve gRPC: %v", err)
			}
		}
	}()
}

<<<<<<< HEAD
func (s *Service) startSlasherClient(ctx context.Context) {
	var dialOpt grpc.DialOption
	if s.slasherCert != "" {
		creds, err := credentials.NewClientTLSFromFile(s.slasherCert, "")
		if err != nil {
			log.Errorf("Could not get valid credentials: %v", err)
			s.slasherCredentialError = err
		}
		dialOpt = grpc.WithTransportCredentials(creds)
	} else {
		dialOpt = grpc.WithInsecure()
		log.Warn("You are using an insecure gRPC connection! Please provide a certificate and key to use a secure connection.")
	}
	slasherOpts := []grpc.DialOption{
		dialOpt,
		grpc.WithStatsHandler(&ocgrpc.ClientHandler{}),
		grpc.WithStreamInterceptor(middleware.ChainStreamClient(
			grpc_opentracing.StreamClientInterceptor(),
			grpc_prometheus.StreamClientInterceptor,
		)),
		grpc.WithUnaryInterceptor(middleware.ChainUnaryClient(
			grpc_opentracing.UnaryClientInterceptor(),
			grpc_prometheus.UnaryClientInterceptor,
		)),
	}
	conn, err := grpc.DialContext(ctx, s.slasherProvider, slasherOpts...)
	if err != nil {
		log.Errorf("Could not dial endpoint: %s, %v", s.slasherProvider, err)
		return
	}
	if conn.GetState() != connectivity.Ready {
		log.Errorf("Slasher status is %s, please verify slasher is up", conn.GetState())
		return
	}

	log.Info("Successfully started hash slinging slasher©️ gRPC connection")
	s.slasherConn = conn
	s.slasherClient = slashpb.NewSlasherClient(s.slasherConn)
}

=======
>>>>>>> 7e2112b4
// Stop the service.
func (s *Service) Stop(ctx context.Context) error {
	if s.listener != nil {
		s.grpcServer.GracefulStop()
		log.Debug("Initiated graceful stop of gRPC server")
	}
<<<<<<< HEAD
	if s.slasherConn != nil {
		if err := s.slasherConn.Close(); err != nil {
			return err
		}
	}

=======
>>>>>>> 7e2112b4
	return nil
}

// Status returns nil or credentialError
func (s *Service) Status() error {
	if s.credentialError != nil {
		return s.credentialError
	}
	return nil
}

// Stream interceptor for new validator client connections to the beacon node.
func (s *Service) validatorStreamConnectionInterceptor(
	srv interface{},
	ss grpc.ServerStream,
	_ *grpc.StreamServerInfo,
	handler grpc.StreamHandler,
) error {
	s.logNewClientConnection(ss.Context())
	return handler(srv, ss)
}

// Unary interceptor for new validator client connections to the beacon node.
func (s *Service) validatorUnaryConnectionInterceptor(
	ctx context.Context,
	req interface{},
	_ *grpc.UnaryServerInfo,
	handler grpc.UnaryHandler,
) (interface{}, error) {
	s.logNewClientConnection(ctx)
	return handler(ctx, req)
}

func (s *Service) logNewClientConnection(ctx context.Context) {
	if featureconfig.Get().DisableGRPCConnectionLogs {
		return
	}
	if clientInfo, ok := peer.FromContext(ctx); ok {
		// Check if we have not yet observed this grpc client connection
		// in the running beacon node.
		s.clientConnectionLock.Lock()
		defer s.clientConnectionLock.Unlock()
		if !s.connectedRPCClients[clientInfo.Addr] {
			log.WithFields(logrus.Fields{
				"addr": clientInfo.Addr.String(),
			}).Infof("New gRPC client connected to beacon node")
			s.connectedRPCClients[clientInfo.Addr] = true
		}
	}
}<|MERGE_RESOLUTION|>--- conflicted
+++ resolved
@@ -317,64 +317,12 @@
 	}()
 }
 
-<<<<<<< HEAD
-func (s *Service) startSlasherClient(ctx context.Context) {
-	var dialOpt grpc.DialOption
-	if s.slasherCert != "" {
-		creds, err := credentials.NewClientTLSFromFile(s.slasherCert, "")
-		if err != nil {
-			log.Errorf("Could not get valid credentials: %v", err)
-			s.slasherCredentialError = err
-		}
-		dialOpt = grpc.WithTransportCredentials(creds)
-	} else {
-		dialOpt = grpc.WithInsecure()
-		log.Warn("You are using an insecure gRPC connection! Please provide a certificate and key to use a secure connection.")
-	}
-	slasherOpts := []grpc.DialOption{
-		dialOpt,
-		grpc.WithStatsHandler(&ocgrpc.ClientHandler{}),
-		grpc.WithStreamInterceptor(middleware.ChainStreamClient(
-			grpc_opentracing.StreamClientInterceptor(),
-			grpc_prometheus.StreamClientInterceptor,
-		)),
-		grpc.WithUnaryInterceptor(middleware.ChainUnaryClient(
-			grpc_opentracing.UnaryClientInterceptor(),
-			grpc_prometheus.UnaryClientInterceptor,
-		)),
-	}
-	conn, err := grpc.DialContext(ctx, s.slasherProvider, slasherOpts...)
-	if err != nil {
-		log.Errorf("Could not dial endpoint: %s, %v", s.slasherProvider, err)
-		return
-	}
-	if conn.GetState() != connectivity.Ready {
-		log.Errorf("Slasher status is %s, please verify slasher is up", conn.GetState())
-		return
-	}
-
-	log.Info("Successfully started hash slinging slasher©️ gRPC connection")
-	s.slasherConn = conn
-	s.slasherClient = slashpb.NewSlasherClient(s.slasherConn)
-}
-
-=======
->>>>>>> 7e2112b4
 // Stop the service.
 func (s *Service) Stop(ctx context.Context) error {
 	if s.listener != nil {
 		s.grpcServer.GracefulStop()
 		log.Debug("Initiated graceful stop of gRPC server")
 	}
-<<<<<<< HEAD
-	if s.slasherConn != nil {
-		if err := s.slasherConn.Close(); err != nil {
-			return err
-		}
-	}
-
-=======
->>>>>>> 7e2112b4
 	return nil
 }
 
