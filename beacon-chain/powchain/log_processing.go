package powchain

import (
	"bytes"
	"encoding/binary"
	"fmt"
	"math/big"
	"time"

	"github.com/ethereum/go-ethereum"
	"github.com/ethereum/go-ethereum/accounts/abi/bind"
	"github.com/ethereum/go-ethereum/common"
	gethTypes "github.com/ethereum/go-ethereum/core/types"
	"github.com/prysmaticlabs/prysm/beacon-chain/core/helpers"
	contracts "github.com/prysmaticlabs/prysm/contracts/deposit-contract"
	pb "github.com/prysmaticlabs/prysm/proto/beacon/p2p/v1"
	"github.com/prysmaticlabs/prysm/shared/hashutil"
	"github.com/prysmaticlabs/prysm/shared/params"
	"github.com/prysmaticlabs/prysm/shared/trieutil"
	"github.com/sirupsen/logrus"
)

var (
	depositEventSignature    = []byte("Deposit(bytes32,bytes,bytes,bytes32[32])")
	chainStartEventSignature = []byte("ChainStart(bytes32,bytes)")
)

// HasChainStartLogOccurred queries all logs in the deposit contract to verify
// if ChainStart has occurred. If so, it returns true alongside the ChainStart timestamp.
func (w *Web3Service) HasChainStartLogOccurred() (bool, uint64, error) {
	genesisTime, err := w.depositContractCaller.GenesisTime(&bind.CallOpts{})
	if err != nil {
		return false, 0, fmt.Errorf("could not query contract to verify chain started: %v", err)
	}
	// If chain has not yet started, the result will be an empty byte slice.
	if bytes.Equal(genesisTime, []byte{}) {
		return false, 0, nil
	}
	timestamp := binary.LittleEndian.Uint64(genesisTime)
	return true, timestamp, nil
}

// ProcessLog is the main method which handles the processing of all
// logs from the deposit contract on the ETH1.0 chain.
func (w *Web3Service) ProcessLog(depositLog gethTypes.Log) {
	// Process logs according to their event signature.
	if depositLog.Topics[0] == hashutil.Hash(depositEventSignature) {
		w.ProcessDepositLog(depositLog)
		return
	}
	if depositLog.Topics[0] == hashutil.Hash(chainStartEventSignature) && !w.chainStarted {
		w.ProcessChainStartLog(depositLog)
		return
	}
	log.WithField("signature", fmt.Sprintf("%#x", depositLog.Topics[0])).Debug("Not a valid signature")
}

// ProcessDepositLog processes the log which had been received from
// the ETH1.0 chain by trying to ascertain which participant deposited
// in the contract.
func (w *Web3Service) ProcessDepositLog(depositLog gethTypes.Log) {
	_, depositData, merkleTreeIndex, _, err := contracts.UnpackDepositLogData(depositLog.Data)
	if err != nil {
		log.Errorf("Could not unpack log %v", err)
		return
	}
	// If we have already seen this Merkle index, skip processing the log.
	// This can happen sometimes when we receive the same log twice from the
	// ETH1.0 network, and prevents us from updating our trie
	// with the same log twice, causing an inconsistent state root.
	index := binary.LittleEndian.Uint64(merkleTreeIndex)
	if int64(index) <= w.lastReceivedMerkleIndex {
		return
	}
	w.lastReceivedMerkleIndex = int64(index)

	// We then decode the deposit input in order to create a deposit object
	// we can store in our persistent DB.
	validData := true
	depositInput, err := helpers.DecodeDepositInput(depositData)
	if err != nil {
<<<<<<< HEAD
		log.Errorf("Could not decode deposit input %v", err)
=======
		log.Debugf("Could not decode deposit input %v", err)
>>>>>>> b1334c61
		validData = false
	}

	deposit := &pb.Deposit{
		DepositData: depositData,
		Index:       index,
	}

	// Make sure duplicates are rejected pre-chainstart.
	if !w.chainStarted && validData {
		var pubkey = fmt.Sprintf("#%x", depositInput.Pubkey)
		if w.beaconDB.PubkeyInChainstart(w.ctx, pubkey) {
			log.Warnf("Pubkey %#x has already been submitted for chainstart", pubkey)
		} else {
			w.beaconDB.MarkPubkeyForChainstart(w.ctx, pubkey)
		}
	}

	// We always store all historical deposits in the DB.
	w.beaconDB.InsertDeposit(w.ctx, deposit, big.NewInt(int64(depositLog.BlockNumber)))

	if !w.chainStarted {
		w.chainStartDeposits = append(w.chainStartDeposits, depositData)
	} else {
		w.beaconDB.InsertPendingDeposit(w.ctx, deposit, big.NewInt(int64(depositLog.BlockNumber)))
	}
	if validData {
		log.WithFields(logrus.Fields{
			"publicKey":       fmt.Sprintf("%#x", depositInput.Pubkey),
			"merkleTreeIndex": index,
		}).Debug("Deposit registered from deposit contract")
		validDepositsCount.Inc()
	} else {
		log.WithFields(logrus.Fields{
			"merkleTreeIndex": index,
<<<<<<< HEAD
		}).Info("Invalid deposit registered in deposit contract")
=======
		}).Debug("Invalid deposit registered in deposit contract")
>>>>>>> b1334c61
	}
}

// ProcessChainStartLog processes the log which had been received from
// the ETH1.0 chain by trying to determine when to start the beacon chain.
func (w *Web3Service) ProcessChainStartLog(depositLog gethTypes.Log) {
	chainStartCount.Inc()
	chainStartDepositRoot, timestampData, err := contracts.UnpackChainStartLogData(depositLog.Data)
	if err != nil {
		log.Errorf("Unable to unpack ChainStart log data %v", err)
		return
	}

	w.chainStartETH1Data = &pb.Eth1Data{
		BlockRoot:   depositLog.BlockHash[:],
		DepositRoot: chainStartDepositRoot[:],
	}

	timestamp := binary.LittleEndian.Uint64(timestampData)
	w.chainStarted = true
	w.depositRoot = chainStartDepositRoot[:]
	chainStartTime := time.Unix(int64(timestamp), 0)

	// We then update the in-memory deposit trie from the chain start
	// deposits at this point, as this trie will be later needed for
	// incoming, post-chain start deposits.
	sparseMerkleTrie, err := trieutil.GenerateTrieFromItems(
		w.chainStartDeposits,
		int(params.BeaconConfig().DepositContractTreeDepth),
	)
	if err != nil {
		log.Fatalf("Unable to generate deposit trie from ChainStart deposits: %v", err)
	}
	w.depositTrie = sparseMerkleTrie

	log.WithFields(logrus.Fields{
		"ChainStartTime": chainStartTime,
	}).Info("Minimum number of validators reached for beacon-chain to start")
	w.chainStartFeed.Send(chainStartTime)
}

// processPastLogs processes all the past logs from the deposit contract and
// updates the deposit trie with the data from each individual log.
func (w *Web3Service) processPastLogs() error {
	query := ethereum.FilterQuery{
		Addresses: []common.Address{
			w.depositContractAddress,
		},
	}

	logs, err := w.httpLogger.FilterLogs(w.ctx, query)
	if err != nil {
		return err
	}

	for _, log := range logs {
		w.ProcessLog(log)
	}
	w.lastRequestedBlock.Set(w.blockHeight)

	currentState, err := w.beaconDB.HeadState(w.ctx)
	if err != nil {
		return fmt.Errorf("could not get head state: %v", err)
	}
	if currentState != nil && currentState.DepositIndex > 0 {
		w.beaconDB.PrunePendingDeposits(w.ctx, currentState.DepositIndex)
	}

	return nil
}

// requestBatchedLogs requests and processes all the logs from the period
// last polled to now.
func (w *Web3Service) requestBatchedLogs() error {
	// We request for the nth block behind the current head, in order to have
	// stabilized logs when we retrieve it from the 1.0 chain.
	requestedBlock := big.NewInt(0).Sub(w.blockHeight, big.NewInt(params.BeaconConfig().LogBlockDelay))
	query := ethereum.FilterQuery{
		Addresses: []common.Address{
			w.depositContractAddress,
		},
		FromBlock: w.lastRequestedBlock.Add(w.lastRequestedBlock, big.NewInt(1)),
		ToBlock:   requestedBlock,
	}
	logs, err := w.httpLogger.FilterLogs(w.ctx, query)
	if err != nil {
		return err
	}

	// Only process log slices which are larger than zero.
	if len(logs) > 0 {
		log.Debug("Processing Batched Logs")
		for _, log := range logs {
			w.ProcessLog(log)
		}
	}

	w.lastRequestedBlock.Set(requestedBlock)
	return nil
}<|MERGE_RESOLUTION|>--- conflicted
+++ resolved
@@ -79,11 +79,7 @@
 	validData := true
 	depositInput, err := helpers.DecodeDepositInput(depositData)
 	if err != nil {
-<<<<<<< HEAD
-		log.Errorf("Could not decode deposit input %v", err)
-=======
 		log.Debugf("Could not decode deposit input %v", err)
->>>>>>> b1334c61
 		validData = false
 	}
 
@@ -119,11 +115,7 @@
 	} else {
 		log.WithFields(logrus.Fields{
 			"merkleTreeIndex": index,
-<<<<<<< HEAD
 		}).Info("Invalid deposit registered in deposit contract")
-=======
-		}).Debug("Invalid deposit registered in deposit contract")
->>>>>>> b1334c61
 	}
 }
 
