--- conflicted
+++ resolved
@@ -5,7 +5,6 @@
 	"context"
 	"fmt"
 
-	types "github.com/farazdagi/prysm-shared-types"
 	"github.com/pkg/errors"
 	ethpb "github.com/prysmaticlabs/ethereumapis/eth/v1alpha1"
 	"github.com/prysmaticlabs/prysm/beacon-chain/core/feed"
@@ -143,27 +142,4 @@
 			}
 		}
 	}
-<<<<<<< HEAD
-}
-
-// This verifies the epoch of input checkpoint is within current epoch and previous epoch
-// with respect to current time. Returns true if it's within, false if it's not.
-func (s *Service) verifyCheckpointEpoch(c *ethpb.Checkpoint) bool {
-	now := uint64(timeutils.Now().Unix())
-	genesisTime := uint64(s.genesisTime.Unix())
-	currentSlot := types.Slot((now - genesisTime) / params.BeaconConfig().SecondsPerSlot)
-	currentEpoch := helpers.SlotToEpoch(currentSlot)
-
-	var prevEpoch types.Epoch
-	if currentEpoch > 1 {
-		prevEpoch = currentEpoch - 1
-	}
-
-	if c.Epoch != prevEpoch && c.Epoch != currentEpoch {
-		return false
-	}
-
-	return true
-=======
->>>>>>> 149d3b84
 }