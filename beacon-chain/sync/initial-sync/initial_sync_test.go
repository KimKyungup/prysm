package initialsync

import (
	"context"
	"fmt"
	"io/ioutil"
	"os"
	"sync"
	"testing"
	"time"

	"github.com/ethereum/go-ethereum/p2p/enr"
	types "github.com/farazdagi/prysm-shared-types"
	"github.com/libp2p/go-libp2p-core/network"
	"github.com/libp2p/go-libp2p-core/peer"
	eth "github.com/prysmaticlabs/ethereumapis/eth/v1alpha1"
	mock "github.com/prysmaticlabs/prysm/beacon-chain/blockchain/testing"
	"github.com/prysmaticlabs/prysm/beacon-chain/core/helpers"
	"github.com/prysmaticlabs/prysm/beacon-chain/db"
	dbtest "github.com/prysmaticlabs/prysm/beacon-chain/db/testing"
	"github.com/prysmaticlabs/prysm/beacon-chain/flags"
	"github.com/prysmaticlabs/prysm/beacon-chain/p2p/peers"
	p2pt "github.com/prysmaticlabs/prysm/beacon-chain/p2p/testing"
<<<<<<< HEAD
	p2ptypes "github.com/prysmaticlabs/prysm/beacon-chain/p2p/types"
=======
	"github.com/prysmaticlabs/prysm/beacon-chain/p2p/types"
	p2pTypes "github.com/prysmaticlabs/prysm/beacon-chain/p2p/types"
>>>>>>> 1c5d533c
	beaconsync "github.com/prysmaticlabs/prysm/beacon-chain/sync"
	p2ppb "github.com/prysmaticlabs/prysm/proto/beacon/p2p/v1"
	"github.com/prysmaticlabs/prysm/shared/bytesutil"
	"github.com/prysmaticlabs/prysm/shared/featureconfig"
	"github.com/prysmaticlabs/prysm/shared/hashutil"
	"github.com/prysmaticlabs/prysm/shared/params"
	"github.com/prysmaticlabs/prysm/shared/sliceutil"
	"github.com/prysmaticlabs/prysm/shared/testutil"
	"github.com/prysmaticlabs/prysm/shared/testutil/assert"
	"github.com/prysmaticlabs/prysm/shared/testutil/require"
	"github.com/prysmaticlabs/prysm/shared/timeutils"
	"github.com/sirupsen/logrus"
)

type testCache struct {
	sync.RWMutex
	rootCache       map[types.Slot][32]byte
	parentSlotCache map[types.Slot]types.Slot
}

var cache = &testCache{}

type peerData struct {
	blocks         []types.Slot // slots that peer has blocks
	finalizedEpoch types.Epoch
	headSlot       types.Slot
	failureSlots   []types.Slot // slots at which the peer will return an error
	forkedPeer     bool
}

func TestMain(m *testing.M) {
	logrus.SetLevel(logrus.DebugLevel)
	logrus.SetOutput(ioutil.Discard)

	resetCfg := featureconfig.InitWithReset(&featureconfig.Flags{
		EnablePeerScorer: true,
	})
	defer resetCfg()

	resetFlags := flags.Get()
	flags.Init(&flags.GlobalFlags{
		BlockBatchLimit:            64,
		BlockBatchLimitBurstFactor: 10,
	})
	defer func() {
		flags.Init(resetFlags)
	}()
	code := m.Run()
	// os.Exit will prevent defer from being called
	resetCfg()
	flags.Init(resetFlags)
	os.Exit(code)
}

func initializeTestServices(t *testing.T, slots []types.Slot, peers []*peerData) (*mock.ChainService, *p2pt.TestP2P, db.Database) {
	cache.initializeRootCache(slots, t)
	beaconDB, _ := dbtest.SetupDB(t)

	p := p2pt.NewTestP2P(t)
	connectPeers(t, p, peers, p.Peers())
	cache.RLock()
	genesisRoot := cache.rootCache[0]
	cache.RUnlock()

	err := beaconDB.SaveBlock(context.Background(), testutil.NewBeaconBlock())
	require.NoError(t, err)

	st := testutil.NewBeaconState()

	return &mock.ChainService{
		State: st,
		Root:  genesisRoot[:],
		DB:    beaconDB,
		FinalizedCheckPoint: &eth.Checkpoint{
			Epoch: 0,
		},
	}, p, beaconDB
}

// makeGenesisTime where now is the current slot.
func makeGenesisTime(currentSlot types.Slot) time.Time {
	return timeutils.Now().Add(-1 * time.Second * time.Duration(currentSlot) * time.Duration(params.BeaconConfig().SecondsPerSlot))
}

// sanity test on helper function
func TestMakeGenesisTime(t *testing.T) {
	currentSlot := types.Slot(64)
	gt := makeGenesisTime(currentSlot)
	require.Equal(t, currentSlot, helpers.SlotsSince(gt))
}

// helper function for sequences of block slots
func makeSequence(start, end types.Slot) []types.Slot {
	if end < start {
		panic("cannot make sequence where end is before start")
	}
	seq := make([]types.Slot, 0, end-start+1)
	for i := start; i <= end; i++ {
		seq = append(seq, i)
	}
	return seq
}

func (c *testCache) initializeRootCache(reqSlots []types.Slot, t *testing.T) {
	c.Lock()
	defer c.Unlock()

	c.rootCache = make(map[types.Slot][32]byte)
	c.parentSlotCache = make(map[types.Slot]types.Slot)
	parentSlot := types.Slot(0)

	genesisBlock := testutil.NewBeaconBlock().Block
	genesisRoot, err := genesisBlock.HashTreeRoot()
	require.NoError(t, err)
	c.rootCache[0] = genesisRoot
	parentRoot := genesisRoot
	for _, slot := range reqSlots {
		currentBlock := testutil.NewBeaconBlock().Block
		currentBlock.Slot = slot
		currentBlock.ParentRoot = parentRoot[:]
		parentRoot, err = currentBlock.HashTreeRoot()
		require.NoError(t, err)
		c.rootCache[slot] = parentRoot
		c.parentSlotCache[slot] = parentSlot
		parentSlot = slot
	}
}

// sanity test on helper function
func TestMakeSequence(t *testing.T) {
	got := makeSequence(3, 5)
	want := []types.Slot{3, 4, 5}
	require.DeepEqual(t, want, got)
}

// Connect peers with local host. This method sets up peer statuses and the appropriate handlers
// for each test peer.
func connectPeers(t *testing.T, host *p2pt.TestP2P, data []*peerData, peerStatus *peers.Status) {
	for _, d := range data {
		connectPeer(t, host, d, peerStatus)
	}
}

// connectPeer connects a peer to a local host.
func connectPeer(t *testing.T, host *p2pt.TestP2P, datum *peerData, peerStatus *peers.Status) peer.ID {
	const topic = "/eth2/beacon_chain/req/beacon_blocks_by_range/1/ssz_snappy"
	p := p2pt.NewTestP2P(t)
	p.SetStreamHandler(topic, func(stream network.Stream) {
		defer func() {
			assert.NoError(t, stream.Close())
		}()

		req := &p2ppb.BeaconBlocksByRangeRequest{}
		assert.NoError(t, p.Encoding().DecodeWithMaxLength(stream, req))

		requestedBlocks := makeSequence(req.StartSlot, req.StartSlot.Add((req.Count-1)*req.Step))

		// Expected failure range
		if len(sliceutil.IntersectionSlot(datum.failureSlots, requestedBlocks)) > 0 {
			_, err := stream.Write([]byte{0x01})
			assert.NoError(t, err)
			msg := p2ptypes.ErrorMessage("bad")
			_, err = p.Encoding().EncodeWithMaxLength(stream, &msg)
			assert.NoError(t, err)
			return
		}

		// Determine the correct subset of blocks to return as dictated by the test scenario.
		slots := sliceutil.IntersectionSlot(datum.blocks, requestedBlocks)

		ret := make([]*eth.SignedBeaconBlock, 0)
		for _, slot := range slots {
			if slot.SubSlot(req.StartSlot).Mod(req.Step) != 0 {
				continue
			}
			cache.RLock()
			parentRoot := cache.rootCache[cache.parentSlotCache[slot]]
			cache.RUnlock()
			blk := testutil.NewBeaconBlock()
			blk.Block.Slot = slot
			blk.Block.ParentRoot = parentRoot[:]
			// If forked peer, give a different parent root.
			if datum.forkedPeer {
				newRoot := hashutil.Hash(parentRoot[:])
				blk.Block.ParentRoot = newRoot[:]
			}
			ret = append(ret, blk)
			currRoot, err := blk.Block.HashTreeRoot()
			require.NoError(t, err)
			logrus.Tracef("block with slot %d , signing root %#x and parent root %#x", slot, currRoot, parentRoot)
		}

		if uint64(len(ret)) > req.Count {
			ret = ret[:req.Count]
		}

		for i := 0; i < len(ret); i++ {
			assert.NoError(t, beaconsync.WriteChunk(stream, p.Encoding(), ret[i]))
		}
	})

	p.Connect(host)

	peerStatus.Add(new(enr.Record), p.PeerID(), nil, network.DirOutbound)
	peerStatus.SetConnectionState(p.PeerID(), peers.PeerConnected)
	peerStatus.SetChainState(p.PeerID(), &p2ppb.Status{
		ForkDigest:     params.BeaconConfig().GenesisForkVersion,
		FinalizedRoot:  []byte(fmt.Sprintf("finalized_root %d", datum.finalizedEpoch)),
		FinalizedEpoch: datum.finalizedEpoch,
		HeadRoot:       bytesutil.PadTo([]byte("head_root"), 32),
		HeadSlot:       datum.headSlot,
	})

	return p.PeerID()
}

// extendBlockSequence extends block chain sequentially (creating genesis block, if necessary).
func extendBlockSequence(t *testing.T, inSeq []*eth.SignedBeaconBlock, size int) []*eth.SignedBeaconBlock {
	// Start from the original sequence.
	outSeq := make([]*eth.SignedBeaconBlock, len(inSeq)+size)
	copy(outSeq, inSeq)

	// See if genesis block needs to be created.
	startSlot := len(inSeq)
	if len(inSeq) == 0 {
		outSeq[0] = testutil.NewBeaconBlock()
		outSeq[0].Block.StateRoot = testutil.Random32Bytes(t)
		startSlot++
		outSeq = append(outSeq, nil)
	}

	// Extend block chain sequentially.
	for slot := startSlot; slot < len(outSeq); slot++ {
		outSeq[slot] = testutil.NewBeaconBlock()
		outSeq[slot].Block.Slot = uint64(slot)
		parentRoot, err := outSeq[slot-1].Block.HashTreeRoot()
		require.NoError(t, err)
		outSeq[slot].Block.ParentRoot = parentRoot[:]
		// Make sure that blocks having the same slot number, produce different hashes.
		// That way different branches/forks will have different blocks for the same slots.
		outSeq[slot].Block.StateRoot = testutil.Random32Bytes(t)
	}

	return outSeq
}

// connectPeerHavingBlocks connect host with a peer having provided blocks.
func connectPeerHavingBlocks(
	t *testing.T, host *p2pt.TestP2P, blocks []*eth.SignedBeaconBlock, finalizedSlot uint64,
	peerStatus *peers.Status,
) peer.ID {
	p := p2pt.NewTestP2P(t)

	p.SetStreamHandler("/eth2/beacon_chain/req/beacon_blocks_by_range/1/ssz_snappy", func(stream network.Stream) {
		defer func() {
			assert.NoError(t, stream.Close())
		}()

		req := &p2ppb.BeaconBlocksByRangeRequest{}
		assert.NoError(t, p.Encoding().DecodeWithMaxLength(stream, req))

		for i := req.StartSlot; i < req.StartSlot+req.Count*req.Step; i += req.Step {
			if i >= uint64(len(blocks)) {
				break
			}
			require.NoError(t, beaconsync.WriteChunk(stream, p.Encoding(), blocks[i]))
		}
	})

	p.SetStreamHandler("/eth2/beacon_chain/req/beacon_blocks_by_root/1/ssz_snappy", func(stream network.Stream) {
		defer func() {
			assert.NoError(t, stream.Close())
		}()

		req := new(p2pTypes.BeaconBlockByRootsReq)
		assert.NoError(t, p.Encoding().DecodeWithMaxLength(stream, req))
		if len(*req) == 0 {
			return
		}
		for _, expectedRoot := range *req {
			for _, blk := range blocks {
				if root, err := blk.Block.HashTreeRoot(); err == nil && expectedRoot == root {
					log.Printf("Found blocks_by_root: %#x for slot: %v", root, blk.Block.Slot)
					_, err := stream.Write([]byte{0x00})
					assert.NoError(t, err, "Failed to write to stream")
					_, err = p.Encoding().EncodeWithMaxLength(stream, blk)
					assert.NoError(t, err, "Could not send response back")
				}
			}
		}
	})

	p.Connect(host)

	finalizedEpoch := helpers.SlotToEpoch(finalizedSlot)
	headRoot, err := blocks[len(blocks)-1].Block.HashTreeRoot()
	require.NoError(t, err)

	peerStatus.Add(new(enr.Record), p.PeerID(), nil, network.DirOutbound)
	peerStatus.SetConnectionState(p.PeerID(), peers.PeerConnected)
	peerStatus.SetChainState(p.PeerID(), &p2ppb.Status{
		ForkDigest:     params.BeaconConfig().GenesisForkVersion,
		FinalizedRoot:  []byte(fmt.Sprintf("finalized_root %d", finalizedEpoch)),
		FinalizedEpoch: finalizedEpoch,
		HeadRoot:       headRoot[:],
		HeadSlot:       blocks[len(blocks)-1].Block.Slot,
	})

	return p.PeerID()
}<|MERGE_RESOLUTION|>--- conflicted
+++ resolved
@@ -21,12 +21,7 @@
 	"github.com/prysmaticlabs/prysm/beacon-chain/flags"
 	"github.com/prysmaticlabs/prysm/beacon-chain/p2p/peers"
 	p2pt "github.com/prysmaticlabs/prysm/beacon-chain/p2p/testing"
-<<<<<<< HEAD
 	p2ptypes "github.com/prysmaticlabs/prysm/beacon-chain/p2p/types"
-=======
-	"github.com/prysmaticlabs/prysm/beacon-chain/p2p/types"
-	p2pTypes "github.com/prysmaticlabs/prysm/beacon-chain/p2p/types"
->>>>>>> 1c5d533c
 	beaconsync "github.com/prysmaticlabs/prysm/beacon-chain/sync"
 	p2ppb "github.com/prysmaticlabs/prysm/proto/beacon/p2p/v1"
 	"github.com/prysmaticlabs/prysm/shared/bytesutil"
@@ -261,7 +256,7 @@
 	// Extend block chain sequentially.
 	for slot := startSlot; slot < len(outSeq); slot++ {
 		outSeq[slot] = testutil.NewBeaconBlock()
-		outSeq[slot].Block.Slot = uint64(slot)
+		outSeq[slot].Block.Slot = types.Slot(slot)
 		parentRoot, err := outSeq[slot-1].Block.HashTreeRoot()
 		require.NoError(t, err)
 		outSeq[slot].Block.ParentRoot = parentRoot[:]
@@ -275,7 +270,7 @@
 
 // connectPeerHavingBlocks connect host with a peer having provided blocks.
 func connectPeerHavingBlocks(
-	t *testing.T, host *p2pt.TestP2P, blocks []*eth.SignedBeaconBlock, finalizedSlot uint64,
+	t *testing.T, host *p2pt.TestP2P, blocks []*eth.SignedBeaconBlock, finalizedSlot types.Slot,
 	peerStatus *peers.Status,
 ) peer.ID {
 	p := p2pt.NewTestP2P(t)
@@ -288,8 +283,8 @@
 		req := &p2ppb.BeaconBlocksByRangeRequest{}
 		assert.NoError(t, p.Encoding().DecodeWithMaxLength(stream, req))
 
-		for i := req.StartSlot; i < req.StartSlot+req.Count*req.Step; i += req.Step {
-			if i >= uint64(len(blocks)) {
+		for i := req.StartSlot; i < req.StartSlot.Add(req.Count*req.Step); i += types.Slot(req.Step) {
+			if uint64(i) >= uint64(len(blocks)) {
 				break
 			}
 			require.NoError(t, beaconsync.WriteChunk(stream, p.Encoding(), blocks[i]))
@@ -301,7 +296,7 @@
 			assert.NoError(t, stream.Close())
 		}()
 
-		req := new(p2pTypes.BeaconBlockByRootsReq)
+		req := new(p2ptypes.BeaconBlockByRootsReq)
 		assert.NoError(t, p.Encoding().DecodeWithMaxLength(stream, req))
 		if len(*req) == 0 {
 			return
