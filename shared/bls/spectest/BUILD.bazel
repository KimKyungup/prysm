load("@io_bazel_rules_go//go:def.bzl", "go_library", "go_test")

go_library(
    name = "go_default_library",
    testonly = True,
    srcs = [
        "aggregate_test.yaml.go",
        "aggregate_verify_test.yaml.go",
        "fast_aggregate_verify_test.yaml.go",
        "sign_test.yaml.go",
        "verify_test.yaml.go",
    ],
    importpath = "github.com/prysmaticlabs/prysm/shared/bls/spectest",
    visibility = ["//visibility:public"],
)

go_test(
    name = "go_default_test",
    size = "small",
    srcs = [
        "aggregate_test.go",
        "aggregate_verify_test.go",
        "fast_aggregate_verify_test.go",
        "sign_test.go",
        "verify_test.go",
    ],
    data = [
        "@eth2_spec_tests_general//:test_data",
    ],
    embed = [":go_default_library"],
    tags = ["spectest"],
    deps = [
        "//shared/bls:go_default_library",
        "//shared/bytesutil:go_default_library",
        "//shared/testutil:go_default_library",
        "@com_github_ghodss_yaml//:go_default_library",
<<<<<<< HEAD
=======
        "@herumi_bls_eth_go_binary//:go_default_library",
>>>>>>> 9d274492
    ],
)<|MERGE_RESOLUTION|>--- conflicted
+++ resolved
@@ -34,9 +34,6 @@
         "//shared/bytesutil:go_default_library",
         "//shared/testutil:go_default_library",
         "@com_github_ghodss_yaml//:go_default_library",
-<<<<<<< HEAD
-=======
         "@herumi_bls_eth_go_binary//:go_default_library",
->>>>>>> 9d274492
     ],
 )